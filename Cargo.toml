[profile.release]
lto = true
codegen-units = 1
opt-level = 3
debug = true

[workspace]
members = [
    "generic",
<<<<<<< HEAD
    "text",
    "naive",
=======
    "naive", # indexlenmin scheduler
>>>>>>> e4ae990d
    "cmplog",
    "value_profile",
    "value_profile_cmplog",
    "rand_scheduler",
    "gramatron",
    "grimoire",
    "nautilus",
    "token_level",
    "fuzzbench_util",
]
exclude = [
    "LibAFL",
]<|MERGE_RESOLUTION|>--- conflicted
+++ resolved
@@ -7,12 +7,8 @@
 [workspace]
 members = [
     "generic",
-<<<<<<< HEAD
     "text",
-    "naive",
-=======
     "naive", # indexlenmin scheduler
->>>>>>> e4ae990d
     "cmplog",
     "value_profile",
     "value_profile_cmplog",
